
---
events:
  -
    kind: "message-v1"
    backtrace:
      - "C:/Program Files/CMake/share/cmake-4.1/Modules/CMakeDetermineSystem.cmake:212 (message)"
      - "CMakeLists.txt:16 (project)"
    message: |
      The system is: Windows - 10.0.26100 - AMD64
...

---
events:
  -
<<<<<<< HEAD
  -
ind: "message-v1"
    kind: "message-v1"
    backtrace:
      - "D:/CLion 2025.2.1/bin/cmake/win/x64/share/cmake-4.0/Modules/CMakeDetermineSystem.cmake:205 (message)"
    backtrace:
sts.txt:16 (project)"
    message: |
      The system is: Windows - 10.0.26100 - AMD64
cmake-4.0/Modules/CMakeDetermineSystem.cmake:205 (message)"
      - "CMakeLists.txt:16 (project)"
    message: |
      The system is: Windows - 10.0.26100 - AMD64
...
=======
    kind: "message-v1"
    backtrace:
      - "/usr/share/cmake-3.31/Modules/CMakeDetermineSystem.cmake:205 (message)"
      - "CMakeLists.txt:16 (project)"
    message: |
      The system is: Linux - 6.12.38+kali-amd64 - x86_64
>>>>>>> f81a6542
...<|MERGE_RESOLUTION|>--- conflicted
+++ resolved
@@ -8,32 +8,4 @@
       - "CMakeLists.txt:16 (project)"
     message: |
       The system is: Windows - 10.0.26100 - AMD64
-...
-
----
-events:
-  -
-<<<<<<< HEAD
-  -
-ind: "message-v1"
-    kind: "message-v1"
-    backtrace:
-      - "D:/CLion 2025.2.1/bin/cmake/win/x64/share/cmake-4.0/Modules/CMakeDetermineSystem.cmake:205 (message)"
-    backtrace:
-sts.txt:16 (project)"
-    message: |
-      The system is: Windows - 10.0.26100 - AMD64
-cmake-4.0/Modules/CMakeDetermineSystem.cmake:205 (message)"
-      - "CMakeLists.txt:16 (project)"
-    message: |
-      The system is: Windows - 10.0.26100 - AMD64
-...
-=======
-    kind: "message-v1"
-    backtrace:
-      - "/usr/share/cmake-3.31/Modules/CMakeDetermineSystem.cmake:205 (message)"
-      - "CMakeLists.txt:16 (project)"
-    message: |
-      The system is: Linux - 6.12.38+kali-amd64 - x86_64
->>>>>>> f81a6542
 ...